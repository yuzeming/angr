--- conflicted
+++ resolved
@@ -136,12 +136,8 @@
 
         if isinstance(condition, (tuple, set, list)):
             addrs = set(condition)
-<<<<<<< HEAD
-            condition = lambda p: addrs.intersection(set(self._project.factory.block(p.addr).instruction_addrs))
-=======
             condition = lambda p: p.addr in addrs or \
                                   addrs.intersection(set(self._project.factory.block(p.addr).instruction_addrs))
->>>>>>> 6ffd9a45
         return condition
 
 
