from collections import defaultdict

import networkx

import logging
import simuvex
import claripy
import angr
from .path_wrapper import PathWrapper, CallStack
from .cfg_base import CFGBase
from ..analysis import Analysis
from ..errors import AngrVFGError

l = logging.getLogger(name="angr.analyses.vfg")

# The maximum tracing times of a basic block before we widen the results
MAX_TRACING_TIMES = 5

class VFG(Analysis, CFGBase):
    '''
    This class represents a control-flow graph with static analysis result.
    '''
<<<<<<< HEAD
    def __init__(self, function_start=None, cfg=None, context_sensitivity_level=2, **kwargs):
=======
    def __init__(self, cfg, context_sensitivity_level=2, function_start=None, interfunction_level=0):
>>>>>>> e56521e8
        '''

        :param project: The project object.
        :param context_sensitivity_level: The level of context-sensitivity of this CFG.
                                        It ranges from 1 to infinity.
        :return:
        '''
        self._cfg = cfg if cfg else self._p.results.CFG

        CFGBase.__init__(self, self._p, context_sensitivity_level)

        # Initial states for start analyzing different functions
        # It maps function key to its states
        self._function_initial_states = defaultdict(dict)

<<<<<<< HEAD
        self.construct(function_start=function_start, **kwargs)
=======
        self.construct(function_start=function_start, interfunction_level=interfunction_level)
>>>>>>> e56521e8

    def copy(self):
        new_vfg = VFG(self._project)
        new_vfg._cfg = self._cfg
        new_vfg._graph = networkx.DiGraph(self._graph)
        new_vfg._bbl_dict = self._bbl_dict.copy()
        new_vfg._edge_map = self._edge_map.copy()
        new_vfg._loop_back_edges = self._loop_back_edges[::]
        new_vfg._overlapped_loop_headers = self._overlapped_loop_headers[::]
        new_vfg._function_manager = self._function_manager
        new_vfg._thumb_addrs = self._thumb_addrs.copy()
        return new_vfg

    def _prepare_state(self, function_start, initial_state, function_key):
        # Crawl the binary, create CFG and fill all the refs inside project!
        if initial_state is None:
            if function_start not in self._function_initial_states:
                # We have never saved any initial states for this function
                # Gotta create a fresh state for it
                s = self._project.initial_state(mode="static",
                                              add_options={simuvex.o.ABSTRACT_MEMORY,
                                                            simuvex.o.ABSTRACT_SOLVER}
                )

                if function_start != self._project.main_binary.entry_point:
                    # This function might have arguments passed on stack, so make
                    # some room for them.
                    # TODO: Decide the number of arguments and their positions
                    #  during CFG analysis
                    sp = s.reg_expr('sp')
                    # Set the address mapping
                    sp_val = s.se.any_int(sp) # FIXME: What will happen if we lose track of multiple sp values?
                    s.memory.set_stack_address_mapping(sp_val,
                                                       s.memory.stack_id(function_start) + '_pre',
                                                       0x0)
                    new_sp = sp - 160
                    s.store_reg('sp', new_sp)
            else:
                if function_key is None:
                    l.debug('We should combine all existing states for this function, then analyze it.')
                    merged_state = None
                    for state in self._function_initial_states[function_start].values():
                        if merged_state is None:
                            merged_state = state
                        else:
                            merged_state, _, _ = merged_state.merge(state)
                    s = merged_state
                elif function_key in self._function_initial_states[function_start]:
                    l.debug('Loading previously saved state for function 0x%x %s', function_start,
                            CallStack.stack_suffix_to_string(function_key))
                    s = self._function_initial_states[function_start][function_key]
                else:
                    raise AngrVFGError('Initial state for function 0x%x and function key %s is not found.' %
                                       (function_start, CallStack.stack_suffix_to_string(function_key)))
        else:
            if function_key is not None:
                # Warn the user
                l.warning('Arguments "function_key" and "initial_state" should not be specified together. ' +
                          'Using specified initial_state as the state.')
            s = initial_state

        # Set the stack address mapping for the initial stack
        s.memory.set_stack_size(s.arch.stack_size)
        initial_sp = s.se.any_int(s.reg_expr('sp')) # FIXME: This is bad, as it may lose tracking of multiple sp values
        s.memory.set_stack_address_mapping(initial_sp,
                                           s.memory.stack_id(function_start),
                                           function_start)

        return s

    # Construct the CFG from an angr. binary object
    def construct(self, function_start=None, interfunction_level=0, avoid_runs=None, initial_state=None, function_key=None):
        '''
        Construct the value-flow graph, starting at a specific start, until we come to a fixpoint

        Params:

        @param binary: The binary object that you wanna construct the CFG for

        Optional params:

        @param avoid_runs: A collection of basic block addresses that you want
                        to avoid during CFG generation.
                        e.g.: [0x400100, 0x605100]
        '''
        avoid_runs = [ ] if avoid_runs is None else avoid_runs

        # Traverse all the IRSBs, and put them to a dict
        # It's actually a multi-dict, as each SIRSB might have different states
        # on different call predicates
        if self._bbl_dict is None:
            self._bbl_dict = {}
        if function_start is None:
            function_start = self._project.main_binary.entry_point
        l.debug("Starting from 0x%x", function_start)

        # Prepare the state
        loaded_state = self._prepare_state(function_start, initial_state, function_key)
        loaded_state.ip = function_start
        # Create the initial SimExit
        entry_point_path = self._project.exit_to(state=loaded_state.copy())

        exit_wrapper = PathWrapper(entry_point_path, self._context_sensitivity_level)
        worklist = [exit_wrapper]
        traced_sim_blocks = defaultdict(lambda: defaultdict(int)) # Counting how many times a basic block is traced into
        traced_sim_blocks[exit_wrapper.call_stack_suffix()][function_start] = 1

        self._loop_back_edges = []
        self._overlapped_loop_headers = []

        # For each call, we are always getting two exits: an Ijk_Call that
        # stands for the real call exit, and an Ijk_Ret that is a simulated exit
        # for the retn address. There are certain cases that the control flow
        # never returns to the next instruction of a callsite due to
        # imprecision of the concrete execution. So we save those simulated
        # exits here to increase our code coverage. Of course the real retn from
        # that call always precedes those "fake" retns.
        # Tuple --> (Initial state, call_stack, bbl_stack)
        fake_func_retn_paths = {}
        # A dict to log edges and the jumpkind between each basic block
        self._edge_map = defaultdict(list)
        exit_targets = self._edge_map
        # A dict to record all blocks that returns to a specific address
        retn_target_sources = defaultdict(list)
        # Iteratively analyze every exit
        while len(worklist) > 0:
            path_wrapper = worklist.pop()

            # Print out the debugging memory information
            # current_exit_wrapper.sim_exit().state.memory.dbg_print()

            # Process the popped path
            self._handle_path(path_wrapper, worklist,
                              exit_targets, fake_func_retn_paths,
                              traced_sim_blocks, retn_target_sources,
                              avoid_runs, interfunction_level)

            while len(worklist) == 0 and len(fake_func_retn_paths) > 0:
                # We don't have any exits remaining. Let's pop a fake exit to
                # process
                fake_exit_tuple = fake_func_retn_paths.keys()[0]
                fake_exit_state, fake_exit_call_stack, fake_exit_bbl_stack = \
                    fake_func_retn_paths.pop(fake_exit_tuple)
                fake_exit_addr = fake_exit_tuple[len(fake_exit_tuple) - 1]
                # Let's check whether this address has been traced before.
                targets = filter(lambda r: r == fake_exit_tuple,
                                 exit_targets)
                if len(targets) > 0:
                    # That block has been traced before. Let's forget about it
                    l.debug("Target 0x%08x has been traced before." + \
                            "Trying the next one...", fake_exit_addr)
                    continue

                # FIXME: Remove those assertions
                assert fake_exit_state.se.exactly_n_int(fake_exit_state.ip, 1)[0] == fake_exit_addr
                assert fake_exit_state.log.jumpkind == 'Ijk_Ret'

                new_path = self._project.exit_to(state=fake_exit_state)
                new_path_wrapper = PathWrapper(new_path,
                                                  self._context_sensitivity_level,
                                                  call_stack=fake_exit_call_stack,
                                                  bbl_stack=fake_exit_bbl_stack)
                worklist.append(new_path_wrapper)
                l.debug("Tracing a missing retn exit 0x%08x, %s", fake_exit_addr, "->".join([hex(i) for i in fake_exit_tuple if i is not None]))
                break

        new_graph = self._create_graph(return_target_sources=retn_target_sources)
        if self._graph is None:
            self._graph = new_graph
        else:
            self._graph.add_edges_from(new_graph.edges(data=True))

    def _create_graph(self, return_target_sources=None):
        '''
        Create a DiGraph out of the existing edge map.
        :param return_target_sources: Used for making up those missing returns
        :return: A networkx.DiGraph() object
        '''
        exit_targets = self._edge_map

        if return_target_sources is None:
            # We set it to a defaultdict in order to be consistent with the
            # actual parameter.
            return_target_sources = defaultdict(list)

        cfg = networkx.DiGraph()
        # The corner case: add a node to the graph if there is only one block
        if len(self._bbl_dict) == 1:
            cfg.add_node(self._bbl_dict[self._bbl_dict.keys()[0]])

        # Adding edges
        for tpl, targets in exit_targets.items():
            basic_block = self._bbl_dict[tpl] # Cannot fail :)
            for ex, jumpkind in targets:
                if ex in self._bbl_dict:
                    target_bbl = self._bbl_dict[ex]
                    cfg.add_edge(basic_block, target_bbl, jumpkind=jumpkind)

                    # Add edges for possibly missing returns
                    if basic_block.addr in return_target_sources:
                        for src_irsb_key in \
                                return_target_sources[basic_block.addr]:
                            cfg.add_edge(self._bbl_dict[src_irsb_key],
                                               basic_block, jumpkind="Ijk_Ret")
                else:
                    # Debugging output
                    def addr_formalize(addr):
                        if addr is None:
                            return "None"
                        else:
                            return "0x%08x" % addr

                    s = "(["
                    for addr in ex[:-1]:
                        s += addr_formalize(addr) + ", "
                    s += "] %s)" % addr_formalize(ex[-1])
                    l.warning("Key %s does not exist.", s)

        return cfg

    def _get_simrun(self, state, current_path, addr):
        error_occured = False

        try:
            sim_run = self._project.sim_run(current_path.state)
        except simuvex.s_irsb.SimIRSBError as ex:
            # It's a tragedy that we came across some instructions that VEX
            # does not support. I'll create a terminating stub there
            l.error("SimIRSBError occurred(%s). Creating a PathTerminator.", ex)
            error_occured = True
            sim_run = \
                simuvex.procedures.SimProcedures["stubs"]["PathTerminator"](
                    state, addr=addr)
        except claripy.ClaripyError as ex:
            l.error("ClaripyError: ", exc_info=True)
            error_occured = True
            # Generate a PathTerminator to terminate the current path
            sim_run = \
                simuvex.procedures.SimProcedures["stubs"]["PathTerminator"](
                    state, addr=addr)
        except simuvex.SimError as ex:
            l.error("SimError: ", exc_info=True)

            error_occured = True
            # Generate a PathTerminator to terminate the current path
            sim_run = \
                simuvex.procedures.SimProcedures["stubs"]["PathTerminator"](
                    state, addr=addr)
        except angr.errors.AngrError as ex:
            segment = self._project.ld.main_bin.in_which_segment(addr)
            l.error("AngrError %s when creating SimRun at 0x%x (segment %s)",
                    ex, addr, segment)
            # We might be on a wrong branch, and is likely to encounter the
            # "No bytes in memory xxx" exception
            # Just ignore it
            error_occured = True
            sim_run = None

        return sim_run, error_occured

    def _handle_path(self, path_wrapper, remaining_exits, exit_targets,
                     fake_func_retn_exits, traced_sim_blocks, retn_target_sources,
                     avoid_runs, interfunction_level):
        '''
        Handles an SimExit instance

        In static mode, we create a unique stack region for each function, and
        normalize its stack pointer to the default stack offset.
        '''
        current_path = path_wrapper.path
        call_stack_suffix = path_wrapper.call_stack_suffix()
        current_function_address = path_wrapper.current_func_addr()
        addr = current_path.addr
        initial_state = current_path.state

        # Prepare the state
        initial_state = initial_state.arch.prepare_state(initial_state,
                                                         {'current_function': current_function_address, }
        )


        simrun, error_occured = self._get_simrun(initial_state, current_path, addr)

        if simrun is None:
            return

        # Adding the new sim_run to our dict
        self._bbl_dict[call_stack_suffix + (addr,)] = simrun

        if addr not in avoid_runs:
            # Obtain successors
            tmp_successors = simrun.successors
        else:
            tmp_successors = []

        if isinstance(simrun, simuvex.SimIRSB) and \
                self._project.is_thumb_state(current_path):
            self._thumb_addrs.update(simrun.imark_addrs())

        if len(tmp_successors) == 0:
            if isinstance(simrun,
                simuvex.procedures.SimProcedures["stubs"]["PathTerminator"]):
                # If there is no valid exit in this branch and it's not
                # intentional (e.g. caused by a SimProcedure that does not
                # do_return) , we should make it
                # return to its callsite. However, we don't want to use its
                # state as it might be corrupted. Just create a link in the
                # exit_targets map.
                retn_target = path_wrapper.call_stack.get_ret_target()
                if retn_target is not None:
                    new_call_stack = path_wrapper.call_stack_copy()
                    exit_target_tpl = new_call_stack.stack_suffix(self._context_sensitivity_level) + (retn_target,)
                    exit_targets[call_stack_suffix + (addr,)].append(
                        (exit_target_tpl, 'Ijk_Ret'))
            else:
                # This is intentional. We shall remove all the fake
                # returns generated before along this path.

                # Build the tuples that we want to remove from
                # the dict fake_func_retn_exits
                tpls_to_remove = []
                call_stack_copy = path_wrapper.call_stack_copy()
                while call_stack_copy.get_ret_target() is not None:
                    ret_target = call_stack_copy.get_ret_target()
                    # Remove the current call stack frame
                    call_stack_copy.ret(ret_target)
                    call_stack_suffix = call_stack_copy.stack_suffix(self._context_sensitivity_level)
                    tpl = call_stack_suffix + (ret_target,)
                    tpls_to_remove.append(tpl)
                # Remove those tuples from the dict
                for tpl in tpls_to_remove:
                    if tpl in fake_func_retn_exits:
                        del fake_func_retn_exits[tpl]
                        l.debug("Removed (%s) from FakeExits dict.", \
                                ",".join([hex(i) if i is not None else 'None' for i in tpl]))

        # If there is a call exit, we shouldn't put the default exit (which
        # is artificial) into the CFG. The exits will be Ijk_Call and
        # Ijk_Ret, and Ijk_Call always goes first
        is_call_exit = False
        call_target = None

        exits_to_append = []

        # For debugging purpose!
        _dbg_exit_status = {}

        i = 0
        while i < len(tmp_successors):
            suc_state = tmp_successors[i]
            i += 1 # Notice: DO NOT USE i LATER

            _dbg_exit_status[suc_state] = ""

            new_initial_state = suc_state.copy()
            new_jumpkind = suc_state.log.jumpkind

            if new_jumpkind == "Ijk_Call":
                is_call_exit = True

            try:
                new_addr = suc_state.se.exactly_n_int(suc_state.ip, 1)[0]
            except simuvex.SimValueError:
                # TODO: Should fall back to reading targets from CFG
                # It cannot be concretized currently. Maybe we could handle
                # it later, maybe it just cannot be concretized
                continue

            # Get the new call stack of target block
            if new_jumpkind == "Ijk_Call":
                call_target = new_addr

                # Check if that function is returning
                if self._cfg is not None:
                    func = self._cfg.function_manager.function(call_target)
                    if func is not None and not func.has_return and len(tmp_successors) == 2:
                        # Remove the fake return as it is not returning anyway...
                        tmp_successors = tmp_successors[: 1]

                if len(path_wrapper.call_stack) < interfunction_level:
                    new_call_stack = path_wrapper.call_stack_copy()
                    # Notice that in ARM, there are some freaking instructions
                    # like
                    # BLEQ <address>
                    # It should give us three exits: Ijk_Call, Ijk_Boring, and
                    # Ijk_Ret. The last exit is simulated.
                    # Notice: We assume the last exit is the simulated one
                    retn_target_addr = tmp_successors[-1].se.exactly_n_int(tmp_successors[-1].ip, 1)[0]
                    new_call_stack.call(addr, new_addr,
                            retn_target=retn_target_addr)
                else:
                    l.debug('We are not tracing into a new function because we run out of energy :-(')
                    # However, we do want to save out the state here
                    new_call_stack_suffix = path_wrapper.call_stack.stack_suffix(self._context_sensitivity_level)
                    function_key = new_call_stack_suffix + (addr, )
                    function_addr = new_addr
                    l.debug('Saving out the state for function 0x%x with function_key %s', function_addr, CallStack.stack_suffix_to_string(function_key))
                    if function_addr in self._function_initial_states and \
                                    function_key in self._function_initial_states[function_addr]:
                        existing_state = self._function_initial_states[function_addr][function_key]
                        merged_state, _, _ = existing_state.merge(new_initial_state)
                        self._function_initial_states[function_addr][function_key] = merged_state
                    else:
                        self._function_initial_states[function_addr][function_key] = new_initial_state

                    # Go on to handle the next exit
                    continue
            elif new_jumpkind == "Ijk_Ret" and not is_call_exit:
                new_call_stack = path_wrapper.call_stack_copy()
                new_call_stack.ret(new_addr)
            else:
                # Normal control flow transition
                new_call_stack = path_wrapper.call_stack

            new_call_stack_suffix = new_call_stack.stack_suffix(self._context_sensitivity_level)
            new_tpl = new_call_stack_suffix + (new_addr,)

            if isinstance(simrun, simuvex.SimIRSB):
                self._detect_loop(simrun, new_tpl, addr,
                                  exit_targets, call_stack_suffix,
                                  new_call_stack_suffix, new_addr,
                                  new_jumpkind, path_wrapper)

            # Generate the new BBL stack of target block
            if new_jumpkind == "Ijk_Call":
                new_bbl_stack = path_wrapper.bbl_stack_copy()
                new_bbl_stack.call(new_call_stack_suffix)
                new_bbl_stack.push(new_call_stack_suffix, new_addr)
            elif new_jumpkind == "Ijk_Ret" and not is_call_exit:
                new_bbl_stack = path_wrapper.bbl_stack_copy()
                new_bbl_stack.ret(call_stack_suffix)
            else:
                new_bbl_stack = path_wrapper.bbl_stack_copy()
                new_bbl_stack.push(new_call_stack_suffix, new_addr)

            # Generate new exits
            if new_jumpkind == "Ijk_Ret" and not is_call_exit:
                # This is the real retn exit
                # Remember this retn!
                retn_target_sources[new_addr].append(call_stack_suffix + (addr,))
                # Check if this retn is inside our fake_func_retn_exits set
                if new_tpl in fake_func_retn_exits:
                    del fake_func_retn_exits[new_tpl]

            if new_jumpkind == "Ijk_Ret" and is_call_exit:
                # This is the default "fake" retn that generated at each
                # call. Save them first, but don't process them right
                # away

                # Clear the useless values (like return addresses, parameters) on stack if needed
                if self._cfg is not None:
                    current_function = self._cfg.function_manager.function(call_target)
                    if current_function is not None:
                        sp_difference = current_function.sp_difference
                    else:
                        sp_difference = 0
                    reg_sp_offset = new_initial_state.arch.sp_offset
                    reg_sp_expr = new_initial_state.reg_expr(reg_sp_offset) + sp_difference
                    new_initial_state.store_reg(new_initial_state.arch.sp_offset, reg_sp_expr)

                    # Clear the return value with a TOP
                    top_si = new_initial_state.se.TopStridedInterval(new_initial_state.arch.bits)
                    new_initial_state.store_reg(new_initial_state.arch.ret_offset, top_si)

                    fake_func_retn_exits[new_tpl] = \
                        (new_initial_state, new_call_stack, new_bbl_stack)
                    _dbg_exit_status[suc_state] = "Appended to fake_func_retn_exits"

            else:
                #traced_sim_blocks[new_call_stack_suffix][new_addr] < MAX_TRACING_TIMES:
                traced_sim_blocks[new_call_stack_suffix][new_addr] += 1

                # FIXME: Remove this line later
                assert new_initial_state.se.exactly_n_int(new_initial_state.ip, 1)[0] == new_addr
                assert new_initial_state.log.jumpkind == suc_state.log.jumpkind

                new_exit = self._project.exit_to(state=new_initial_state)
                if simuvex.o.ABSTRACT_MEMORY in suc_state.options and \
                                suc_state.log.jumpkind == "Ijk_Call":
                    # If this is a call, we create a new stack address mapping
                    reg_sp_offset = new_exit.state.arch.sp_offset
                    reg_sp_expr = new_exit.state.reg_expr(reg_sp_offset).model
                    assert type(reg_sp_expr) == claripy.vsa.ValueSet

                    assert len(reg_sp_expr.items()) == 1
                    reg_sp_si = reg_sp_expr.items()[0][1]
                    reg_sp_val = reg_sp_si.min - new_exit.state.arch.bits / 8 # TODO: Is it OK?
                    new_stack_region_id = new_exit.state.memory.stack_id(new_addr)
                    new_exit.state.memory.set_stack_address_mapping(reg_sp_val,
                                                                    new_stack_region_id,
                                                                    new_addr)
                    new_si = new_exit.state.se.StridedInterval(bits=new_exit.state.arch.bits,
                                                               stride=0,
                                                               lower_bound=0,
                                                               upper_bound=0)
                    new_reg_sp_expr = new_exit.state.se.ValueSet()
                    new_reg_sp_expr.model.set_si('global', reg_sp_si.copy())
                    # Save the new sp register
                    new_exit.state.store_reg(reg_sp_offset, new_reg_sp_expr)
                elif simuvex.o.ABSTRACT_MEMORY in suc_state.options and \
                                suc_state.log.jumpkind == "Ijk_Ret":
                    # Remove the existing stack address mapping
                    # FIXME: Now we are assuming the sp is restored to its original value
                    reg_sp_offset = new_exit.state.arch.sp_offset
                    reg_sp_expr = new_exit.state.reg_expr(reg_sp_offset).model
                    assert type(reg_sp_expr) == claripy.vsa.ValueSet

                    assert len(reg_sp_expr.items()) == 1
                    reg_sp_si = reg_sp_expr.items()[0][1]
                    reg_sp_val = reg_sp_si.min
                    # TODO: Finish it!

                # Examine each exit and see if it brings a newer state. Only recalculate
                # it when there is a newer state
                if new_tpl in self._bbl_dict:
                    l.debug("Analyzing %s for the %dth time...", self._bbl_dict[new_tpl],
                            traced_sim_blocks[new_call_stack_suffix][new_addr])
                    new_state = new_exit.state
                    old_state = self._bbl_dict[new_tpl].initial_state

                    if traced_sim_blocks[new_call_stack_suffix][new_addr] >= MAX_TRACING_TIMES:
                        diff = traced_sim_blocks[new_call_stack_suffix][new_addr] - MAX_TRACING_TIMES
                        if diff % 2 == 0:
                            new_state.options.add(simuvex.s_options.WIDEN_ON_MERGE)
                        else:
                            new_state.options.add(simuvex.s_options.REFINE_AFTER_WIDENING)

                    merged_state, _, merging_occured = new_state.merge(old_state)

                    if simuvex.s_options.WIDEN_ON_MERGE in merged_state.options:
                        merged_state.options.remove(simuvex.s_options.WIDEN_ON_MERGE)
                    if simuvex.s_options.REFINE_AFTER_WIDENING in merged_state.options:
                        merged_state.options.remove(simuvex.s_options.REFINE_AFTER_WIDENING)

                    if merging_occured:
                        new_exit.state = merged_state
                        new_exit_wrapper = PathWrapper(new_exit,
                                                          self._context_sensitivity_level,
                                                          call_stack=new_call_stack,
                                                          bbl_stack=new_bbl_stack)
                        remaining_exits.append(new_exit_wrapper)
                        _dbg_exit_status[suc_state] = "Appended"
                        l.debug("Merging occured for %s!", self._bbl_dict[new_tpl])
                    else:
                        _dbg_exit_status[suc_state] = "Reached fixpoint"
                else:
                    new_exit_wrapper = PathWrapper(new_exit,
                                                      self._context_sensitivity_level,
                                                      call_stack=new_call_stack,
                                                      bbl_stack=new_bbl_stack)
                    remaining_exits.append(new_exit_wrapper)
                    _dbg_exit_status[suc_state] = "Appended"

            if not is_call_exit or new_jumpkind != "Ijk_Ret":
                exit_targets[call_stack_suffix + (addr,)].append((new_tpl, new_jumpkind))
            else:
                # This is the fake return!
                exit_targets[call_stack_suffix + (addr,)].append((new_tpl, "Ijk_FakeRet"))

        # Debugging output
        l.debug("Basic block %s %s", simrun, "->".join([hex(i) for i in call_stack_suffix if i is not None]))
        l.debug("(Function %s)" % self._project.ld.main_bin.function_name(int(simrun.id_str,16)))
        l.debug("|    Has simulated retn: %s", is_call_exit)
        for suc_state in tmp_successors:
            if is_call_exit and suc_state.log.jumpkind == "Ijk_Ret":
                exit_type_str = "Simulated Ret"
            else:
                exit_type_str = "-"
            try:
                l.debug("|    target: 0x%08x %s [%s] %s", suc_state.se.exactly_n_int(suc_state.ip, 1)[0], _dbg_exit_status[suc_state], exit_type_str, suc_state.log.jumpkind)
            except simuvex.SimValueError:
                l.debug("|    target cannot be concretized. %s [%s] %s", _dbg_exit_status[suc_state], exit_type_str, suc_state.log.jumpkind)
        l.debug("len(remaining_exits) = %d, len(fake_func_retn_exits) = %d", len(remaining_exits), len(fake_func_retn_exits))

    def _detect_loop(self, sim_run, new_tpl, addr, exit_targets,
                     call_stack_suffix, new_call_stack_suffix,
                     new_addr, new_jumpkind, current_exit_wrapper):
        # Loop detection
        assert isinstance(sim_run, simuvex.SimIRSB)

        # Loop detection only applies to SimIRSBs
        # The most f****** case: An IRSB branches to itself
        if new_tpl == call_stack_suffix + (addr,):
            l.debug("%s is branching to itself. That's a loop.", sim_run)
            self._loop_back_edges.append((sim_run, sim_run))
        elif new_jumpkind != "Ijk_Call" and new_jumpkind != "Ijk_Ret" and \
                current_exit_wrapper.bbl_in_stack(
                                                new_call_stack_suffix, new_addr):
            '''
            There are two cases:
            # The loop header we found is a single IRSB that doesn't overlap with
            other IRSBs
            or
            # The loop header we found is a subset of the original loop header IRSB,
            as IRSBa could be inside IRSBb if they don't start at the same address but
            end at the same address
            We should take good care of these two cases.
            ''' #pylint:disable=W0105
            # First check if this is an overlapped loop header
            next_irsb = self._bbl_dict[new_tpl]
            assert next_irsb is not None
            other_preds = set()
            for k_tpl, v_lst in exit_targets.items():
                a = k_tpl[-1]
                for v_tpl in v_lst:
                    b = v_tpl[-2] # The last item is the jumpkind :)
                    if b == next_irsb.addr and a != sim_run.addr:
                        other_preds.add(self._bbl_dict[k_tpl])
            if len(other_preds) > 0:
                is_overlapping = False
                for p in other_preds:
                    if isinstance(p, simuvex.SimIRSB):
                        if p.addr + p.irsb.size() == sim_run.addr + sim_run.irsb.size():
                            # Overlapping!
                            is_overlapping = True
                            break
                if is_overlapping:
                    # Case 2, it's overlapped with another loop header
                    # Pending. We should remove all exits from sim_run
                    self._overlapped_loop_headers.append(sim_run)
                    l.debug("Found an overlapped loop header %s", sim_run)
                else:
                    # Case 1
                    self._loop_back_edges.append((sim_run, next_irsb))
                    l.debug("Found a loop, back edge %s --> %s", sim_run, next_irsb)
            else:
                # Case 1, it's not over lapping with any other things
                self._loop_back_edges.append((sim_run, next_irsb))
                l.debug("Found a loop, back edge %s --> %s", sim_run, next_irsb)

    def _get_block_addr(self, b): #pylint:disable=R0201
        if isinstance(b, simuvex.SimIRSB):
            return b.first_imark.addr
        elif isinstance(b, simuvex.SimProcedure):
            return b.addr
        else:
            raise Exception("Unsupported block type %s" % type(b))

    def get_lbe_exits(self):
        """
        -> Generator
        Returns a generator of exits of the loops
        based on the back egdes
        """
        for lirsb, firsb in self._loop_back_edges:
            exits = lirsb.exits()
            yield exits

    def remove_cycles(self):
        l.debug("Removing cycles...")
        l.debug("There are %d loop back edges.", len(self._loop_back_edges))
        l.debug("And there are %d overlapping loop headers.", len(self._overlapped_loop_headers))
        # First break all detected loops
        for b1, b2 in self._loop_back_edges:
            if self._graph.has_edge(b1, b2):
                l.debug("Removing loop back edge %s -> %s", b1, b2)
                self._graph.remove_edge(b1, b2)
        # Then remove all outedges from overlapped loop headers
        for b in self._overlapped_loop_headers:
            successors = self._graph.successors(b)
            for succ in successors:
                self._graph.remove_edge(b, succ)
                l.debug("Removing partial loop header edge %s -> %s", b, succ)<|MERGE_RESOLUTION|>--- conflicted
+++ resolved
@@ -20,11 +20,8 @@
     '''
     This class represents a control-flow graph with static analysis result.
     '''
-<<<<<<< HEAD
-    def __init__(self, function_start=None, cfg=None, context_sensitivity_level=2, **kwargs):
-=======
+
     def __init__(self, cfg, context_sensitivity_level=2, function_start=None, interfunction_level=0):
->>>>>>> e56521e8
         '''
 
         :param project: The project object.
@@ -40,11 +37,8 @@
         # It maps function key to its states
         self._function_initial_states = defaultdict(dict)
 
-<<<<<<< HEAD
-        self.construct(function_start=function_start, **kwargs)
-=======
         self.construct(function_start=function_start, interfunction_level=interfunction_level)
->>>>>>> e56521e8
+
 
     def copy(self):
         new_vfg = VFG(self._project)
