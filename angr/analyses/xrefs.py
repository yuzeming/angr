
from collections import defaultdict

import pyvex

from ..knowledge_plugins.xrefs import XRef, XRefType
from ..engines.light import SimEngineLight, SimEngineLightVEXMixin, SpOffset
from .propagator.vex_vars import VEXTmp
from . import register_analysis
from .analysis import Analysis
from .forward_analysis import FunctionGraphVisitor, SingleNodeGraphVisitor, ForwardAnalysis


class SimEngineXRefsVEX(
    SimEngineLightVEXMixin,
    SimEngineLight,
):
    def __init__(self, xref_manager, replacements=None):
        super().__init__()

        self.xref_manager = xref_manager
        self.replacements = replacements if replacements is not None else { }

    def add_xref(self, xref_type, from_loc, to_loc):
        self.xref_manager.add_xref(XRef(ins_addr=from_loc.ins_addr, block_addr=from_loc.block_addr,
                                        stmt_idx=from_loc.stmt_idx, dst=to_loc, xref_type=xref_type)
                                   )

    #
    # Statement handlers
    #

    def _handle_WrTmp(self, stmt):
        # Don't execute the tmp write since it has been done during constant propagation
        self._expr(stmt.data)

    def _handle_Put(self, stmt):
        # if there is a Load, get it executed
        self._expr(stmt.data)

    def _handle_Store(self, stmt):
        blockloc = self._codeloc(block_only=True)
        # TODO: Handle constant stores
        if type(stmt.addr) is pyvex.IRExpr.RdTmp:
            addr_tmp = VEXTmp(stmt.addr.tmp)
            if addr_tmp in self.replacements[blockloc]:
                addr = self.replacements[blockloc][addr_tmp]
                self.add_xref(XRefType.Write, self._codeloc(), addr)

    def _handle_StoreG(self, stmt):
        blockloc = self._codeloc(block_only=True)
        if type(stmt.addr) is pyvex.IRExpr.RdTmp:
            addr_tmp = VEXTmp(stmt.addr.tmp)
            if addr_tmp in self.replacements[blockloc]:
                addr = self.replacements[blockloc][addr_tmp]
                self.add_xref(XRefType.Write, self._codeloc(), addr)

    def _do_load(self, thingy):
        blockloc = self._codeloc(block_only=True)
        if type(thingy.addr) is pyvex.IRExpr.RdTmp:
            addr_tmp = VEXTmp(thingy.addr.tmp)
            if addr_tmp in self.replacements[blockloc]:
                addr = self.replacements[blockloc][addr_tmp]
                self.add_xref(XRefType.Read, self._codeloc(), addr)
                # Check for offset stuff
                # EDG says: This is a hack.  It's catchy.  You like it.
                # TODO: FIXME: Should this support SpOffset? Well, it sure doesn't now.
                if self.state is not None and not isinstance(addr, SpOffset):
                    data = self.state.memory.load(addr, endness=self.state.arch.memory_endness)
                    if not data.symbolic:
                        real_data = self.state.solver.eval(data)
                        if self.state.project.loader.find_object_containing(real_data):
                            # That's a pointer!! I hope.
                            self.add_xref(XRefType.Offset, self._codeloc(), real_data)

    def _handle_LoadG(self, stmt):
        self._do_load(stmt)

    #
    # Expression handlers
    #

    def _handle_Get(self, expr):
        return None

    def _handle_Load(self, expr):
        self._do_load(expr)
        return None

    def _handle_CCall(self, expr):
        return None

<<<<<<< HEAD
=======
    def _handle_CCall(self, expr):
        return None

>>>>>>> 46d848ae
    def _handle_function(self, func):
        # pylint: disable=unused-argument,no-self-use
        return None # TODO: Maybe add an execute-type XRef?

class XRefsAnalysis(ForwardAnalysis, Analysis):  # pylint:disable=abstract-method
    """
    XRefsAnalysis recovers in-depth x-refs (cross-references) in disassembly code.

    Here is an example::

        .text:
        000023C8                 LDR     R2, =time_now
        000023CA                 LDR     R3, [R2]
        000023CC                 ADDS    R3, #1
        000023CE                 STR     R3, [R2]
        000023D0                 BX      LR

        .bss:
        1FFF36F4 time_now        % 4

    You will have the following x-refs for time_now::

        23c8 - offset
        23ca - read access
        23ce - write access
    """
    def __init__(self, func=None, func_graph=None, block=None, max_iterations=1, replacements=None, start_state=None):

        if not start_state:
            self._start_state = self.project.factory.blank_state()
        else:
            self._start_state = start_state

        if func is not None:
            if block is not None:
                raise ValueError('You cannot specify both "func" and "block".')
            # traversing a function
            graph_visitor = FunctionGraphVisitor(func, func_graph)
            if replacements is None:
                prop = self.project.analyses.Propagator(func=func, func_graph=func_graph)
                replacements = prop.replacements
        elif block is not None:
            # traversing a block
            graph_visitor = SingleNodeGraphVisitor(block)
            if replacements is None:
                prop = self.project.analyses.Propagator(block=block)
                replacements = prop.replacements
        else:
            raise ValueError('Unsupported analysis target.')

        ForwardAnalysis.__init__(self, order_jobs=True, allow_merging=True, allow_widening=False,
                                 graph_visitor=graph_visitor)

        self._function = func
        self._max_iterations = max_iterations
        self._replacements = replacements

        self._node_iterations = defaultdict(int)

        self._engine_vex = SimEngineXRefsVEX(self.kb.xrefs, replacements=replacements)
        self._engine_ail = None
        self._analyze()

        #
        # Main analysis routines
        #

    def _pre_analysis(self):
        pass

    def _pre_job_handling(self, job):
        pass

    def _initial_abstract_state(self, node):
        return None

    def _merge_states(self, node, *states):
        return None

    def _run_on_node(self, node, state):

        block = self.project.factory.block(node.addr, node.size, opt_level=0)
        block_key = node.addr
        engine = self._engine_vex

        engine.process(self._start_state, block=block, fail_fast=self._fail_fast)

        self._node_iterations[block_key] += 1

        if self._node_iterations[block_key] < self._max_iterations:
            return True, None
        else:
            return False, None

    def _intra_analysis(self):
        pass

    def _post_analysis(self):
        pass


register_analysis(XRefsAnalysis, "XRefs")<|MERGE_RESOLUTION|>--- conflicted
+++ resolved
@@ -90,15 +90,10 @@
     def _handle_CCall(self, expr):
         return None
 
-<<<<<<< HEAD
-=======
-    def _handle_CCall(self, expr):
-        return None
-
->>>>>>> 46d848ae
     def _handle_function(self, func):
         # pylint: disable=unused-argument,no-self-use
         return None # TODO: Maybe add an execute-type XRef?
+
 
 class XRefsAnalysis(ForwardAnalysis, Analysis):  # pylint:disable=abstract-method
     """
