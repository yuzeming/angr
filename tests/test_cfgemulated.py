import time
import pickle
import networkx

import logging

l = logging.getLogger("angr.tests.test_cfgemulated")

import os

test_location = os.path.join(
    os.path.dirname(os.path.realpath(__file__)), "..", "..", "binaries", "tests"
)

import angr
from angr import options as o


def compare_cfg(standard, g, function_list):
    """
    Standard graph comes with addresses only, and it is based on instructions, not on basic blocks
    """

    def get_function_name(addr):
        start = 0
        end = len(function_list) - 1

        while start <= end:
            mid = (start + end) / 2
            f = function_list[mid]
            if addr < f["start"]:
                end = mid - 1
            elif addr > f["end"]:
                start = mid + 1
            else:
                return f["name"]

        return None

    # Sort function list
    function_list = sorted(function_list, key=lambda x: x["start"])

    # Convert the IDA-style CFG into VEX-style CFG
    s_graph = networkx.DiGraph()
    all_nodes = sorted(standard.nodes())
    addr_to_basicblock = {}
    last_basicblock = None
    for n in all_nodes:
        if last_basicblock is None:
            last_basicblock = (n, n)

        block = last_basicblock
        successors = standard.successors(n)
        if len(successors) == 1 and successors[0] >= block[0]:
            last_basicblock = (block[0], successors[0])
        else:
            # Save the existing block
            addr_to_basicblock[block[0]] = block

            # Create edges
            for s in successors:
                s_graph.add_edge(block[0], s)

            # Clear last_basicblock so that we create a new basicblock next time
            last_basicblock = None

    graph = networkx.DiGraph()
    for src, dst in g.edges():
        graph.add_edge(src.addr, dst.addr)

    # Graph comparison
    for src, dst in s_graph.edges():
        if graph.has_edge(src, dst):
            continue
        else:
            # Edge doesn't exist in our CFG
            l.error(
                "Edge (%s-0x%x, %s-0x%x) only exists in IDA CFG.",
                get_function_name(src),
                src,
                get_function_name(dst),
                dst,
            )

    for src, dst in graph.edges():
        if s_graph.has_edge(src, dst):
            continue
        else:
            # Edge doesn't exist in our CFG
            l.error(
                "Edge (%s-0x%x, %s-0x%x) only exists in angr's CFG.",
                get_function_name(src),
                src,
                get_function_name(dst),
                dst,
            )


def perform_single(binary_path, cfg_path=None):
    proj = angr.Project(
        binary_path,
        use_sim_procedures=True,
        default_analysis_mode="symbolic",
        load_options={"auto_load_libs": False},
    )
    start = time.time()
    cfg = proj.analyses.CFGEmulated(context_sensitivity_level=1, fail_fast=True)
    end = time.time()
    duration = end - start
    bbl_dict = cfg.nodes()

    l.info("CFG generated in %f seconds.", duration)
    l.info("Contains %d members in BBL dict.", len(bbl_dict))

    if cfg_path is not None and os.path.isfile(cfg_path):
        # Compare the graph with a predefined CFG
        info = pickle.load(open(cfg_path, "rb"))
        standard = info["cfg"]
        functions = info["functions"]
        graph = cfg.graph

        compare_cfg(standard, graph, functions)
    else:
        l.warning("No standard CFG specified.")


def disabled_cfg_0():
    binary_path = os.path.join(test_location, "x86_64", "cfg_0")
    cfg_path = binary_path + ".cfg"
    perform_single(binary_path, cfg_path)


def disabled_cfg_1():
    binary_path = os.path.join(test_location, "x86_64", "cfg_1")
    cfg_path = binary_path + ".cfg"
    perform_single(binary_path, cfg_path)


def disabled_cfg_2():
    binary_path = os.path.join(test_location, "armel", "test_division")
    cfg_path = binary_path + ".cfg"
    perform_single(binary_path, cfg_path)


def disabled_cfg_3():
    binary_path = os.path.join(test_location, "mips", "test_arrays")
    cfg_path = binary_path + ".cfg"
    perform_single(binary_path, cfg_path)


def disabled_cfg_4():
    binary_path = os.path.join(test_location, "mipsel", "darpa_ping")
    cfg_path = binary_path + ".cfg"
    perform_single(binary_path, cfg_path)


def test_additional_edges():
    # Test the `additional_edges` parameter for CFG generation

    binary_path = os.path.join(test_location, "x86_64", "switch")
    proj = angr.Project(
        binary_path,
        use_sim_procedures=True,
        default_analysis_mode="symbolic",
        load_options={"auto_load_libs": False},
    )
    additional_edges = {0x400573: [0x400580, 0x40058F, 0x40059E]}
    cfg = proj.analyses.CFGEmulated(
        context_sensitivity_level=0,
        additional_edges=additional_edges,
        fail_fast=True,
        resolve_indirect_jumps=False,  # For this test case, we need to disable the
        # jump table resolving, otherwise CFGEmulated
        # can automatically find the node 0x4005ad.
    )

    assert cfg.get_any_node(0x400580) != None
    assert cfg.get_any_node(0x40058F) != None
    assert cfg.get_any_node(0x40059E) != None
    assert cfg.get_any_node(0x4005AD) == None


def test_not_returning():
    # Make sure we are properly labeling functions that do not return in function manager

    binary_path = os.path.join(test_location, "x86_64", "not_returning")
    proj = angr.Project(
        binary_path, use_sim_procedures=True, load_options={"auto_load_libs": False}
    )
    cfg = proj.analyses.CFGEmulated(
        context_sensitivity_level=0, fail_fast=True
    )  # pylint:disable=unused-variable

    # function_a returns
    assert proj.kb.functions.function(name="function_a") != None
    assert proj.kb.functions.function(name="function_a").returning

    # function_b does not return
    assert proj.kb.functions.function(name="function_b") != None
    assert not proj.kb.functions.function(name="function_b").returning

    # function_c does not return
    assert proj.kb.functions.function(name="function_c") != None
    assert not proj.kb.functions.function(name="function_c").returning

    # main does not return
    assert proj.kb.functions.function(name="main") != None
    assert not proj.kb.functions.function(name="main").returning

    # function_d should not be reachable
    assert proj.kb.functions.function(name="function_d") == None


def disabled_cfg_5():
    binary_path = os.path.join(test_location, "mipsel", "busybox")
    cfg_path = binary_path + ".cfg"

    perform_single(binary_path, cfg_path)


def test_cfg_6():
    function_addresses = [
        0xFA630,
        0xFA683,
        0xFA6D4,
        0xFA707,
        0xFA754,
        0xFA779,
        0xFA7A9,
        0xFA7D6,
        0xFA844,
        0xFA857,
        0xFA8D9,
        0xFA92F,
        0xFA959,
        0xFA9FB,
        0xFABD6,
        0xFAC61,
        0xFACC2,
        0xFAD29,
        0xFAF94,
        0xFBD07,
        0xFC100,
        0xFC101,
        0xFC14F,
        0xFC18E,
        0xFC25E,
        0xFC261,
        0xFC3C6,
        0xFC42F,
        0xFC4A3,
        0xFC4CF,
        0xFC4DB,
        0xFC5BA,
        0xFC5EF,
        0xFC5FE,
        0xFC611,
        0xFC682,
        0xFC6B7,
        0xFC7FC,
        0xFC8A8,
        0xFC8E7,
        0xFCB42,
        0xFCB50,
        0xFCB72,
        0xFCC3B,
        0xFCC7A,
        0xFCC8B,
        0xFCCDC,
        0xFD1A3,
        0xFF06E,
    ]

    # We need to add DO_CCALLS to resolve long jmp and support real mode
    o.modes["fastpath"] |= {o.DO_CCALLS}
    binary_path = test_location + "/i386/bios.bin.elf"
<<<<<<< HEAD
    proj = angr.Project(binary_path, use_sim_procedures=True, page_size=1)
    cfg = proj.analyses.CFGEmulated(
        context_sensitivity_level=1, fail_fast=True
    )  # pylint:disable=unused-variable
    assert set(f for f in proj.kb.functions) >= set(function_addresses)
    o.modes["fastpath"] ^= {o.DO_CCALLS}

=======
    proj = angr.Project(binary_path,
                        use_sim_procedures=True,
                        page_size=1,
                        auto_load_libs=False)
    cfg = proj.analyses.CFGEmulated(context_sensitivity_level=1, fail_fast=True)  # pylint:disable=unused-variable
    nose.tools.assert_greater_equal(set(f for f in proj.kb.functions), set(function_addresses))
    o.modes['fastpath'] ^= {o.DO_CCALLS}
>>>>>>> c8e763d0

def test_fauxware():
    binary_path = os.path.join(test_location, "x86_64", "fauxware")
    cfg_path = binary_path + ".cfg"

    perform_single(binary_path, cfg_path)


def disabled_loop_unrolling():
    binary_path = os.path.join(test_location, "x86_64", "cfg_loop_unrolling")

    p = angr.Project(binary_path, auto_load_libs=True)
    cfg = p.analyses.CFGEmulated(fail_fast=True)

    cfg.normalize()
    cfg.unroll_loops(5)

    assert len(cfg.get_all_nodes(0x400636)) == 7


def test_thumb_mode():
    # In thumb mode, all addresses of instructions and in function manager should be odd numbers, which loyally
    # reflect VEX's trick to encode the THUMB state in the address.

<<<<<<< HEAD
    binary_path = os.path.join(test_location, "armhf", "test_arrays")
    p = angr.Project(binary_path)
=======
    binary_path = os.path.join(test_location, 'armhf', 'test_arrays')
    p = angr.Project(binary_path, auto_load_libs=False)
>>>>>>> c8e763d0
    cfg = p.analyses.CFGEmulated(fail_fast=True)

    def check_addr(a):
        if a % 2 == 1:
            assert cfg.is_thumb_addr(a)
        else:
            assert not cfg.is_thumb_addr(a)

    # CFGNodes
    cfg_node_addrs = [n.addr for n in cfg.graph.nodes() if not n.is_simprocedure]
    for a in cfg_node_addrs:
        check_addr(a)

    # Functions in function manager
    for f_addr, f in p.kb.functions.items():
        if f.is_simprocedure:
            continue
        check_addr(f_addr)
        if f.startpoint is not None:
            check_addr(f.startpoint.addr)


def test_fakeret_edges_0():

    # Test the bug where a fakeret edge can be missing in certain cases
    # Reported by Attila Axt (GitHub: @axt)
    # Ref: https://github.com/angr/angr/issues/72

    binary_path = os.path.join(test_location, "x86_64", "cfg_3")

    p = angr.Project(binary_path, auto_load_libs=False)
    cfg = p.analyses.CFGEmulated(context_sensitivity_level=3, fail_fast=True)

    putchar_plt = cfg.functions.function(name="putchar", plt=True)
    assert putchar_plt.returning

    putchar = cfg.functions.function(name="putchar", plt=False)
    assert putchar.returning

    # Since context sensitivity is 3, there should be two different putchar nodes
    putchar_cfgnodes = cfg.get_all_nodes(putchar.addr)
    assert len(putchar_cfgnodes) == 2

    # Each putchar node has a different predecessor as their PLT entry
    plt_entry_0 = cfg.get_predecessors(putchar_cfgnodes[0])
    assert len(plt_entry_0) == 1
    plt_entry_0 = plt_entry_0[0]

    plt_entry_1 = cfg.get_predecessors(putchar_cfgnodes[1])
    assert len(plt_entry_1) == 1
    plt_entry_1 = plt_entry_1[0]

    assert plt_entry_0 is not plt_entry_1

    # Each PLT entry should have a FakeRet edge
    preds_0 = cfg.get_predecessors(plt_entry_0)
    assert len(preds_0) == 1
    preds_1 = cfg.get_predecessors(plt_entry_1)
    assert len(preds_1) == 1

    # Each predecessor must have a call edge and a FakeRet edge
    edges_0 = cfg.get_successors_and_jumpkind(preds_0[0], excluding_fakeret=False)
    assert len(edges_0) == 2
    jumpkinds = {jumpkind for _, jumpkind in edges_0}
    assert jumpkinds == {"Ijk_Call", "Ijk_FakeRet"}

    edges_1 = cfg.get_successors_and_jumpkind(preds_1[0], excluding_fakeret=False)
    assert len(edges_1) == 2
    jumpkinds = {jumpkind for _, jumpkind in edges_1}
    assert jumpkinds == {"Ijk_Call", "Ijk_FakeRet"}


def test_string_references():

    # Test AttributeError on 'addr' which occurs when searching for string
    # references

    binary_path = os.path.join(test_location, "i386", "ctf_nuclear")
    b = angr.Project(binary_path, load_options={"auto_load_libs": False})
    cfg = b.analyses.CFGEmulated(keep_state=True, fail_fast=True)

    string_references = []
    for f in cfg.functions.values():
        string_references.append(f.string_references())

    # test passes if hasn't thrown an exception


def test_arrays():

    binary_path = os.path.join(test_location, "armhf", "test_arrays")
    b = angr.Project(binary_path, load_options={"auto_load_libs": False})
    cfg = b.analyses.CFGEmulated(fail_fast=True)

    node = cfg.model.get_any_node(0x10415)
    assert node is not None

    successors = cfg.model.get_successors(node)
    assert len(successors) == 2


def test_max_steps():

    binary_path = os.path.join(test_location, "x86_64", "fauxware")
    b = angr.Project(binary_path, load_options={"auto_load_libs": False})
    cfg = b.analyses.CFGEmulated(max_steps=5, fail_fast=True)

    dfs_edges = networkx.dfs_edges(cfg.graph)

    depth_map = {}
    for src, dst in dfs_edges:
        if src not in depth_map:
            depth_map[src] = 0
        if dst not in depth_map:
            depth_map[dst] = depth_map[src] + 1
        depth_map[dst] = max(depth_map[src] + 1, depth_map[dst])

    assert max(depth_map.values()) <= 5


def test_armel_final_missing_block():

    # Due to a stupid bug in CFGEmulated, the last block of a function might go missing in the function graph if the
    # only entry edge to that block is an Ijk_Ret edge. See #475 on GitHub.
    # Thank @gergo for reporting and providing this test binary.

    binary_path = os.path.join(test_location, "armel", "last_block")
    b = angr.Project(binary_path, auto_load_libs=False)
    cfg = b.analyses.CFGEmulated(fail_fast=True)

    blocks = list(cfg.kb.functions[0x8000].blocks)

    assert len(blocks) == 3
    assert {block.addr for block in blocks} == {0x8000, 0x8014, 0x8020}


def test_armel_final_missing_block_b():

    # When _pending_jobs is not sorted, it is possible that we first process a pending job created earlier and then
    # process another pending job created later. Ideally, we hope that jobs are always processed in a topological order,
    # and the unsorted pending jobs break this assumption. In this test binary, at one point there can be two pending
    # jobs, 0x10b05/0x10ac5(Ijk_FakeRet) and 0x10bbe(Ijk_FakeRet). If 0x10bbe is processed before 0x10b05, we do not
    # know whether the function 0x10a29(aes) returns or not. As a result, the final block of the main function is not
    # confirmed, and is not added to the function graph of function main.
    #
    # In fact, this also hints a different bug. We should always "confirm" that a function returns if its FakeRet job
    # are processed for whatever reason.
    #
    # Fixing either bug will resolve the issue that the final block does not show up in the function graph of main. To
    # stay on the safe side, both of them are fixed. Thanks @tyb0807 for reporting this issue and providing a test
    # binary.
    # EDG says: This binary is compiled incorrectly.
    # The binary's app code was compiled as CortexM, but linked against ARM libraries.
    # This is illegal, and does not actually execute on a real CortexM.
    # Somebody should recompile it....
    binary_path = os.path.join(test_location, "armel", "aes")
    b = angr.Project(binary_path, arch="ARMEL", auto_load_libs=False)

    function = b.loader.main_object.get_symbol("main").rebased_addr
    cfg = b.analyses.CFGEmulated(
        starts=[function],
        context_sensitivity_level=0,
        normalize=True,
        fail_fast=True,
    )

    blocks = list(cfg.kb.functions["main"].blocks)

    assert len(blocks) == 2
    assert set(block.addr for block in blocks) == {0x10B79, 0x10BBF}


def test_armel_incorrect_function_detection_caused_by_branch():

    # GitHub issue #685
    binary_path = os.path.join(test_location, "armel", "RTOSDemo.axf.issue_685")
    b = angr.Project(binary_path, auto_load_libs=False)

    cfg = b.analyses.CFGEmulated()

    # The Main function should be identified as a single function
    assert 0x80A1 in cfg.functions
    main_func = cfg.functions[0x80A1]

    # All blocks should be there
    block_addrs = sorted([b.addr for b in main_func.blocks])
    assert block_addrs == [0x80A1, 0x80B1, 0x80BB, 0x80CD, 0x80DF, 0x80E3, 0x80ED]

    # The ResetISR function should be identified as a single function, too
    assert 0x8009 in cfg.functions
    resetisr_func = cfg.functions[0x8009]

    # All blocks should be there
    block_addrs = sorted([b.addr for b in resetisr_func.blocks])
    assert block_addrs == [0x8009, 0x8011, 0x801F, 0x8027]


def test_cfg_switches():

    # logging.getLogger('angr.analyses.cfg.cfg_fast').setLevel(logging.INFO)
    # logging.getLogger('angr.analyses.cfg.indirect_jump_resolvers.jumptable').setLevel(logging.DEBUG)

    filename = "cfg_switches"

    edges = {
        "x86_64": {
            # jump table 0 in func_0
            (0x40053A, 0x400547),
            (0x40053A, 0x400552),
            (0x40053A, 0x40055D),
            (0x40053A, 0x400568),
            (0x40053A, 0x400573),
            (0x40053A, 0x400580),
            (0x40053A, 0x40058D),
            # jump table 0 in func_1
            (0x4005BC, 0x4005C9),
            (0x4005BC, 0x4005D8),
            (0x4005BC, 0x4005E7),
            (0x4005BC, 0x4005F6),
            (0x4005BC, 0x400605),
            (0x4005BC, 0x400614),
            (0x4005BC, 0x400623),
            (0x4005BC, 0x400632),
            (0x4005BC, 0x40063E),
            (0x4005BC, 0x40064A),
            (0x4005BC, 0x4006B0),
            # jump table 1 in func_1
            (0x40065A, 0x400667),
            (0x40065A, 0x400673),
            (0x40065A, 0x40067F),
            (0x40065A, 0x40068B),
            (0x40065A, 0x400697),
            (0x40065A, 0x4006A3),
            # jump table 0 in main
            (0x4006E1, 0x4006EE),
            (0x4006E1, 0x4006FA),
            (0x4006E1, 0x40070B),
            (0x4006E1, 0x40071C),
            (0x4006E1, 0x40072D),
            (0x4006E1, 0x40073E),
            (0x4006E1, 0x40074F),
            (0x4006E1, 0x40075B),
        },
    }

    arches = edges.keys()

    for arch in arches:
        path = os.path.join(test_location, arch, filename)
        proj = angr.Project(path, load_options={"auto_load_libs": False})

        cfg = proj.analyses.CFGEmulated()

        for src, dst in edges[arch]:
            src_node = cfg.get_any_node(src)
            dst_node = cfg.get_any_node(dst)
            assert dst_node in src_node.successors, "CFG edge %s-%s is not found." % (
                src_node,
                dst_node,
            )


class CFGEmulatedAborted(
    angr.analyses.cfg.cfg_emulated.CFGEmulated
):  # pylint:disable=abstract-method
    """
    Only used in the test_abort_and_resume test case.
    """

    should_abort = False

    def _intra_analysis(self):
        if CFGEmulatedAborted.should_abort:
            self.abort()
        else:
            super()._intra_analysis()


def test_abort_and_resume():

    angr.analyses.AnalysesHub.register_default("CFGEmulatedAborted", CFGEmulatedAborted)

    CFGEmulatedAborted.should_abort = False
    binary_path = os.path.join(test_location, "x86_64", "fauxware")
    b = angr.Project(binary_path, auto_load_libs=False)

    CFGEmulatedAborted.should_abort = True
    cfg = b.analyses.CFGEmulatedAborted()
    assert len(list(cfg.jobs)) > 0  # there should be left-over jobs

    CFGEmulatedAborted.should_abort = False
    cfg.resume()

    assert len(list(cfg.jobs)) == 0


def test_base_graph():
    path = os.path.join(test_location, "x86_64", "test_cfgemulated_base_graph")

    func_addr = 0x401129

    edges = {
        (0x401129, 0x401144),
        (0x401129, 0x40114D),
        (0x401144, 0x401154),
        (0x40114D, 0x401154),
    }

    final_states_info = {
        0x401129: 2,
        0x40114D: 1,
        0x401144: 1,
        0x401154: 1,
    }

    proj = angr.Project(path, load_options={"auto_load_libs": False})

    cfg_fast = proj.analyses.CFGFast(normalize=True)
    target_function = cfg_fast.kb.functions[func_addr]
    target_function.normalize()

    target_function_cfg_emulated = proj.analyses.CFGEmulated(
        keep_state=True,
        state_add_options=angr.options.refs,
        base_graph=target_function.graph,
        starts=(func_addr,),
        normalize=True,
    )
    for src, dst in edges:
        src_node = target_function_cfg_emulated.get_any_node(src)
        dst_node = target_function_cfg_emulated.get_any_node(dst)
        assert dst_node in src_node.successors, "CFG edge %s-%s is not found." % (
            src_node,
            dst_node,
        )

    for (node_addr, final_states_number) in final_states_info.items():
        node = target_function_cfg_emulated.get_any_node(node_addr)
        assert final_states_number == len(node.final_states), (
            "CFG node 0x%x has incorrect final states." % node_addr
        )


def run_all():
    functions = globals()
    all_functions = dict(
        filter((lambda kv: kv[0].startswith("test_")), functions.items())
    )
    for f in sorted(all_functions.keys()):
        if hasattr(all_functions[f], "__call__"):
            print(f)
            all_functions[f]()


if __name__ == "__main__":
    logging.getLogger("angr.state_plugins.abstract_memory").setLevel(logging.DEBUG)
    # logging.getLogger("angr.state_plugins.symbolic_memory").setLevel(logging.DEBUG)
    # logging.getLogger("angr.analyses.cfg.cfg_emulated").setLevel(logging.DEBUG)
    # logging.getLogger("s_irsb").setLevel(logging.DEBUG)
    # Temporarily disable the warnings of claripy backend
    # logging.getLogger("claripy.backends.backend").setLevel(logging.ERROR)
    # logging.getLogger("claripy.claripy").setLevel(logging.ERROR)

    import sys

    if len(sys.argv) > 1:
        globals()["test_" + sys.argv[1]]()
    else:
        run_all()<|MERGE_RESOLUTION|>--- conflicted
+++ resolved
@@ -274,23 +274,13 @@
     # We need to add DO_CCALLS to resolve long jmp and support real mode
     o.modes["fastpath"] |= {o.DO_CCALLS}
     binary_path = test_location + "/i386/bios.bin.elf"
-<<<<<<< HEAD
-    proj = angr.Project(binary_path, use_sim_procedures=True, page_size=1)
-    cfg = proj.analyses.CFGEmulated(
-        context_sensitivity_level=1, fail_fast=True
-    )  # pylint:disable=unused-variable
-    assert set(f for f in proj.kb.functions) >= set(function_addresses)
-    o.modes["fastpath"] ^= {o.DO_CCALLS}
-
-=======
     proj = angr.Project(binary_path,
                         use_sim_procedures=True,
                         page_size=1,
                         auto_load_libs=False)
     cfg = proj.analyses.CFGEmulated(context_sensitivity_level=1, fail_fast=True)  # pylint:disable=unused-variable
-    nose.tools.assert_greater_equal(set(f for f in proj.kb.functions), set(function_addresses))
-    o.modes['fastpath'] ^= {o.DO_CCALLS}
->>>>>>> c8e763d0
+    assert set(f for f in proj.kb.functions) >= set(function_addresses)
+    o.modes["fastpath"] ^= {o.DO_CCALLS}
 
 def test_fauxware():
     binary_path = os.path.join(test_location, "x86_64", "fauxware")
@@ -315,13 +305,8 @@
     # In thumb mode, all addresses of instructions and in function manager should be odd numbers, which loyally
     # reflect VEX's trick to encode the THUMB state in the address.
 
-<<<<<<< HEAD
-    binary_path = os.path.join(test_location, "armhf", "test_arrays")
-    p = angr.Project(binary_path)
-=======
     binary_path = os.path.join(test_location, 'armhf', 'test_arrays')
     p = angr.Project(binary_path, auto_load_libs=False)
->>>>>>> c8e763d0
     cfg = p.analyses.CFGEmulated(fail_fast=True)
 
     def check_addr(a):
